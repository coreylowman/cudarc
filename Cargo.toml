--- conflicted
+++ resolved
@@ -80,11 +80,8 @@
 cusolver = ["driver", "cublas", "cublaslt", "cusparse"]
 cusolvermg = ["cusolver"]
 cufile = ["driver"]
-<<<<<<< HEAD
 nvtx = ["driver"]
-=======
 cupti = ["runtime", "driver"]
->>>>>>> 4aaaa0be
 
 std = []
 no-std = ["no-std-compat/std"]
