--- conflicted
+++ resolved
@@ -50,13 +50,9 @@
 curand = ["driver"]
 nccl = ["driver"]
 cusparse = ["driver"]
-<<<<<<< HEAD
 cusolver = ["driver", "cublas", "cublaslt", "cusparse"]
 cusolvermg = ["cusolver"]
-=======
-cusolver = ["driver"]
 cufile = ["driver"]
->>>>>>> a708e397
 
 std = []
 no-std = ["no-std-compat/std"]
