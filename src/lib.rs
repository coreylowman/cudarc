--- conflicted
+++ resolved
@@ -14,11 +14,8 @@
 //! | [cuFILE](https://docs.nvidia.com/gpudirect-storage/api-reference-guide/index.html#introduction) | ✅ | ✅ | ✅ |
 //! | [CUPTI](https://docs.nvidia.com/cupti/) | ✅ | ✅ | ✅ |
 //! | [nvtx](https://nvidia.github.io/NVTX/) | ✅ | ✅ | ❌ |
-<<<<<<< HEAD
 //! | [cuTENSOR](https://docs.nvidia.com/cuda/cutensor/index.html) | ✅ | ✅ | ❌ |
-=======
 //!
->>>>>>> 32459b5f
 //! CUDA Versions supported
 //! - 11.4-11.8
 //! - 12.0-12.9
